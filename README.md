--- conflicted
+++ resolved
@@ -20,12 +20,7 @@
 NOTE: these are NOT audited and NOT PRODUCTION READY. Right now they work by letting anyone to trigger events that cause the services to run, and meant only for experimentation.
 
 ## Overview
-<<<<<<< HEAD
 The AVS consists of Solidity contracts that communicate with WAVS and Hats Protocol as well as off-chain Rust components compiled to WASM that implement the actual eligibility and toggle-checking logic.
-=======
-
-The AVS consists of Solidity contracts that communicate with WAVS and Hats Protocol as well as off-chain Rust components compiled to WASM that implement the actual eligibility and toggle checking logic.
->>>>>>> ab849541
 
 Solidity Contracts in `src`:
 
@@ -35,12 +30,7 @@
 4. **HatsAvsMinter**: Mints new hats to users based on off-chain verification using WAVS.
 
 WASI components in `components`:
-<<<<<<< HEAD
 1. **hats-eligibility**: updates eligibility for a particular hat.
-=======
-
-1. **hats-eligibility**: updates eligibity for a particular hat.
->>>>>>> ab849541
 2. **hats-toggle**: toggles active status for a particular hat.
 3. **hats-minter**: mints a new hat to a target address.
 4. **hats-creator**: creates a new kind of hat.
